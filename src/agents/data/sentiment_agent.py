--- conflicted
+++ resolved
@@ -7,17 +7,6 @@
 import torch
 import numpy as np
 
-<<<<<<< HEAD
-=======
-
-try:
-    from transformers import AutoTokenizer, AutoModelForSequenceClassification
-    import torch
-    FINBERT_AVAILABLE = True
-except ImportError:
-    FINBERT_AVAILABLE = False
-    print("FinBERT not available, falling back to basic sentiment analysis")
->>>>>>> 2f8caba5
 
 class SentimentRequest(Model):
     ticker: str
@@ -111,27 +100,12 @@
     
     try:
         # Get news sentiment analysis
-<<<<<<< HEAD
         sentiment_data = get_news_sentiment(msg.ticker)
-=======
-        sentiment_data = analyze_news_sentiment(msg.ticker)
-        timestamp = msg.timestamp
->>>>>>> 2f8caba5
         
         # Send response back
         await ctx.send(
             sender,
-<<<<<<< HEAD
             SentimentResponse(sentiment=sentiment_data)
-=======
-            SentimentResponse(
-                ticker=msg.ticker,
-                timestamp=timestamp,
-                sentiment_score=float(sentiment_data["sentiment_score"]),
-                sentiment_magnitude=float(sentiment_data["sentiment_magnitude"]),
-                news_count=sentiment_data["news_count"]
-            )
->>>>>>> 2f8caba5
         )
         ctx.logger.info(f"Sent response to {sender}")
         
